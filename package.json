--- conflicted
+++ resolved
@@ -1,10 +1,6 @@
 {
   "name": "memochron",
-<<<<<<< HEAD
-  "version": "1.2.2",
-=======
-  "version": "1.3.0-beta.1",
->>>>>>> d2fadef0
+  "version": "1.2.3",
   "description": "Calendar integration and note creation plugin for Obsidian",
   "main": "main.js",
   "scripts": {
