--- conflicted
+++ resolved
@@ -563,7 +563,6 @@
 
     const { scrollTop, scrollHeight, clientHeight } = this.agenda;
 
-<<<<<<< HEAD
     // Load more future events when scrolling near the bottom
     if (scrollTop + clientHeight >= scrollHeight - SCROLL_THRESHOLD) {
       await this.loadMoreFutureEvents();
@@ -572,16 +571,6 @@
     // Load more past events when scrolling near the top
     if (scrollTop <= SCROLL_THRESHOLD) {
       await this.loadMorePastEvents();
-=======
-    // Load more past events when scrolling near the top
-    if (scrollTop <= SCROLL_THRESHOLD) {
-      await this.loadMorePastEvents();
-    }
-
-    // Load more future events when scrolling near the bottom
-    if (scrollTop + clientHeight >= scrollHeight - SCROLL_THRESHOLD) {
-      await this.loadMoreFutureEvents();
->>>>>>> bfb3e787
     }
   }
 
